// Copyright 2022 Google LLC
//
// Licensed under the Apache License, Version 2.0 (the "License");
// you may not use this file except in compliance with the License.
// You may obtain a copy of the License at
//
//      http://www.apache.org/licenses/LICENSE-2.0
//
// Unless required by applicable law or agreed to in writing, software
// distributed under the License is distributed on an "AS IS" BASIS,
// WITHOUT WARRANTIES OR CONDITIONS OF ANY KIND, either express or implied.
// See the License for the specific language governing permissions and
// limitations under the License.

package mockgcp

import (
	"bytes"
	"context"

	"encoding/json"
	"fmt"
	"io"
	"log"
	"net"
	"net/http"
	"regexp"
	"strings"
	"testing"

	"google.golang.org/grpc"
	"google.golang.org/grpc/credentials/insecure"
	"k8s.io/klog/v2"
	"sigs.k8s.io/controller-runtime/pkg/client"

	"github.com/GoogleCloudPlatform/k8s-config-connector/mockgcp/common"
	"github.com/GoogleCloudPlatform/k8s-config-connector/mockgcp/common/workflows"
	"github.com/GoogleCloudPlatform/k8s-config-connector/mockgcp/mockaiplatform"
	"github.com/GoogleCloudPlatform/k8s-config-connector/mockgcp/mockalloydb"
	"github.com/GoogleCloudPlatform/k8s-config-connector/mockgcp/mockapigateway"
	"github.com/GoogleCloudPlatform/k8s-config-connector/mockgcp/mockapigee"
	"github.com/GoogleCloudPlatform/k8s-config-connector/mockgcp/mockapikeys"
	"github.com/GoogleCloudPlatform/k8s-config-connector/mockgcp/mockapphub"
	"github.com/GoogleCloudPlatform/k8s-config-connector/mockgcp/mockartifactregistry"
	"github.com/GoogleCloudPlatform/k8s-config-connector/mockgcp/mockasset"
	"github.com/GoogleCloudPlatform/k8s-config-connector/mockgcp/mockbackupdr"
	"github.com/GoogleCloudPlatform/k8s-config-connector/mockgcp/mockbatch"
	"github.com/GoogleCloudPlatform/k8s-config-connector/mockgcp/mockbigquery"
	"github.com/GoogleCloudPlatform/k8s-config-connector/mockgcp/mockbigqueryanalyticshub"
	"github.com/GoogleCloudPlatform/k8s-config-connector/mockgcp/mockbigquerybiglake"
	"github.com/GoogleCloudPlatform/k8s-config-connector/mockgcp/mockbigqueryconnection"
	"github.com/GoogleCloudPlatform/k8s-config-connector/mockgcp/mockbigquerydatatransfer"
	"github.com/GoogleCloudPlatform/k8s-config-connector/mockgcp/mockbigqueryreservation"
	"github.com/GoogleCloudPlatform/k8s-config-connector/mockgcp/mockbigtable"
	"github.com/GoogleCloudPlatform/k8s-config-connector/mockgcp/mockbilling"
	"github.com/GoogleCloudPlatform/k8s-config-connector/mockgcp/mockcertificatemanager"
	"github.com/GoogleCloudPlatform/k8s-config-connector/mockgcp/mockcloudbuild"
	"github.com/GoogleCloudPlatform/k8s-config-connector/mockgcp/mockclouddeploy"
	"github.com/GoogleCloudPlatform/k8s-config-connector/mockgcp/mockclouddms"
	"github.com/GoogleCloudPlatform/k8s-config-connector/mockgcp/mockcloudfunctions"
	"github.com/GoogleCloudPlatform/k8s-config-connector/mockgcp/mockcloudidentity"
	"github.com/GoogleCloudPlatform/k8s-config-connector/mockgcp/mockcloudids"
	"github.com/GoogleCloudPlatform/k8s-config-connector/mockgcp/mockcloudquota"
	"github.com/GoogleCloudPlatform/k8s-config-connector/mockgcp/mockcloudtasks"
	"github.com/GoogleCloudPlatform/k8s-config-connector/mockgcp/mockcomposer"
	_ "github.com/GoogleCloudPlatform/k8s-config-connector/mockgcp/mockcompute"
	"github.com/GoogleCloudPlatform/k8s-config-connector/mockgcp/mockcontainer"
	"github.com/GoogleCloudPlatform/k8s-config-connector/mockgcp/mockcontaineranalysis"
	"github.com/GoogleCloudPlatform/k8s-config-connector/mockgcp/mockdatacatalog"
	"github.com/GoogleCloudPlatform/k8s-config-connector/mockgcp/mockdataflow"
	"github.com/GoogleCloudPlatform/k8s-config-connector/mockgcp/mockdataform"
	"github.com/GoogleCloudPlatform/k8s-config-connector/mockgcp/mockdataplex"
	_ "github.com/GoogleCloudPlatform/k8s-config-connector/mockgcp/mockdataproc"
	"github.com/GoogleCloudPlatform/k8s-config-connector/mockgcp/mockdatastream"
	"github.com/GoogleCloudPlatform/k8s-config-connector/mockgcp/mockdiscoveryengine"
	"github.com/GoogleCloudPlatform/k8s-config-connector/mockgcp/mockdocumentai"
	"github.com/GoogleCloudPlatform/k8s-config-connector/mockgcp/mockedgecontainer"
	"github.com/GoogleCloudPlatform/k8s-config-connector/mockgcp/mockedgenetwork"
	"github.com/GoogleCloudPlatform/k8s-config-connector/mockgcp/mockessentialcontacts"
	"github.com/GoogleCloudPlatform/k8s-config-connector/mockgcp/mockeventarc"
	_ "github.com/GoogleCloudPlatform/k8s-config-connector/mockgcp/mockfilestore"
	"github.com/GoogleCloudPlatform/k8s-config-connector/mockgcp/mockfirestore"
	"github.com/GoogleCloudPlatform/k8s-config-connector/mockgcp/mockgcpregistry"
	"github.com/GoogleCloudPlatform/k8s-config-connector/mockgcp/mockgkehub"
	"github.com/GoogleCloudPlatform/k8s-config-connector/mockgcp/mockgkemulticloud"
	_ "github.com/GoogleCloudPlatform/k8s-config-connector/mockgcp/mockiam"
	"github.com/GoogleCloudPlatform/k8s-config-connector/mockgcp/mockkms"
	"github.com/GoogleCloudPlatform/k8s-config-connector/mockgcp/mocklogging"
	"github.com/GoogleCloudPlatform/k8s-config-connector/mockgcp/mockmanagedkafka"
	"github.com/GoogleCloudPlatform/k8s-config-connector/mockgcp/mockmonitoring"
	"github.com/GoogleCloudPlatform/k8s-config-connector/mockgcp/mocknetapp"
	"github.com/GoogleCloudPlatform/k8s-config-connector/mockgcp/mocknetworkconnectivity"
	"github.com/GoogleCloudPlatform/k8s-config-connector/mockgcp/mocknetworkmanagement"
	"github.com/GoogleCloudPlatform/k8s-config-connector/mockgcp/mocknetworkservices"
	"github.com/GoogleCloudPlatform/k8s-config-connector/mockgcp/mocknotebooks"
	"github.com/GoogleCloudPlatform/k8s-config-connector/mockgcp/mockprivateca"
	"github.com/GoogleCloudPlatform/k8s-config-connector/mockgcp/mockprivilegedaccessmanager"
	"github.com/GoogleCloudPlatform/k8s-config-connector/mockgcp/mockpubsub"
	"github.com/GoogleCloudPlatform/k8s-config-connector/mockgcp/mockpubsublite"
	"github.com/GoogleCloudPlatform/k8s-config-connector/mockgcp/mockrecaptchaenterprise"
	"github.com/GoogleCloudPlatform/k8s-config-connector/mockgcp/mockredis"
	"github.com/GoogleCloudPlatform/k8s-config-connector/mockgcp/mockresourcemanager"
	"github.com/GoogleCloudPlatform/k8s-config-connector/mockgcp/mocksecretmanager"
	"github.com/GoogleCloudPlatform/k8s-config-connector/mockgcp/mocksecuresourcemanager"
	"github.com/GoogleCloudPlatform/k8s-config-connector/mockgcp/mockservicedirectory"
	"github.com/GoogleCloudPlatform/k8s-config-connector/mockgcp/mockservicenetworking"
	"github.com/GoogleCloudPlatform/k8s-config-connector/mockgcp/mockserviceusage"
	mockspanner "github.com/GoogleCloudPlatform/k8s-config-connector/mockgcp/mockspanner/admin"
	"github.com/GoogleCloudPlatform/k8s-config-connector/mockgcp/mocksql"
	_ "github.com/GoogleCloudPlatform/k8s-config-connector/mockgcp/mockstorage"
	_ "github.com/GoogleCloudPlatform/k8s-config-connector/mockgcp/mocktpu"
	"github.com/GoogleCloudPlatform/k8s-config-connector/mockgcp/mockvmwareengine"
	"github.com/GoogleCloudPlatform/k8s-config-connector/mockgcp/mockvpcaccess"
	_ "github.com/GoogleCloudPlatform/k8s-config-connector/mockgcp/mockworkflowexecution"
	"github.com/GoogleCloudPlatform/k8s-config-connector/mockgcp/mockworkflows"
	"github.com/GoogleCloudPlatform/k8s-config-connector/mockgcp/mockworkstations"
	"github.com/GoogleCloudPlatform/k8s-config-connector/mockgcp/pkg/storage"
)

type mockRoundTripper struct {
	grpcConnection *grpc.ClientConn
	grpcListener   net.Listener

	iamPolicies *mockIAMPolicies

	registeredServices *mockgcpregistry.Services

	services []registeredService

	server *grpc.Server
}

type registeredService struct {
	hostRegexes []*regexp.Regexp
	handler     http.Handler
	impl        mockgcpregistry.MockService
}

func (h *registeredService) MatchesHost(host string) (http.Handler, bool) {
	for _, hostRegex := range h.hostRegexes {
		if hostRegex.MatchString(host) {
			return h.handler, true
		}
	}
	return nil, false
}

type Interface interface {
	// We support HTTP requests
	http.RoundTripper

	// NewGRPCConnection returns a grpc connection to our mock implementation
	NewGRPCConnection(ctx context.Context) *grpc.ClientConn

	// Run starts the grpc service, until ctx is closed
	Run(ctx context.Context) error

	// We can dispatch test commands
	SupportsTestCommands
}

type SupportsTestCommands interface {
	// RunTestCommand is a "backdoor" into our mock implementation that is useful for fault injection or faking scaling events etc
	// In our script-driven tests, we trigger this with a special `MockGCPBackdoor` object.
	RunTestCommand(ctx context.Context, service string, command string) error
}

func NewMockRoundTripper(ctx context.Context, k8sClient client.Client, storage storage.Storage) (Interface, error) {
	mockRoundTripper := &mockRoundTripper{}
	mockHTTPClient := &http.Client{
		Transport: mockRoundTripper,
	}
	env := &common.MockEnvironment{
		KubeClient: k8sClient,
	}

	workflowEngine, err := workflows.NewEngine(mockHTTPClient)
	if err != nil {
		return nil, fmt.Errorf("building workflow engine: %w", err)
	}
	env.Workflows = workflowEngine

	resourcemanagerService := mockresourcemanager.New(env, storage)
	env.Projects = resourcemanagerService.GetProjectStore()

	var serverOpts []grpc.ServerOption
	server := grpc.NewServer(serverOpts...)

	var services []mockgcpregistry.MockService

	services = append(services, resourcemanagerService)

	registeredServices, err := mockgcpregistry.BuildAllServices(env, storage)
	if err != nil {
		return nil, err
	}
	mockRoundTripper.registeredServices = registeredServices

	for _, service := range registeredServices.Services {
		services = append(services, service)
	}

	services = append(services, mockaiplatform.New(env, storage))
	services = append(services, mockasset.New(env, storage))
	services = append(services, mockapikeys.New(env, storage))
	services = append(services, mockbigquery.New(env, storage))
	services = append(services, mockbigtable.New(env, storage))
	services = append(services, mockbilling.New(env, storage))
	services = append(services, mockcloudidentity.New(env, storage))
	services = append(services, mockcontainer.New(env, storage))
	services = append(services, mockcertificatemanager.New(env, storage))
	services = append(services, mockdataflow.New(env, storage))
	services = append(services, mockdiscoveryengine.New(env, storage))
	services = append(services, mockedgecontainer.New(env, storage))
	services = append(services, mockfirestore.New(env, storage))
	services = append(services, mockgkemulticloud.New(env, storage))
	services = append(services, mocklogging.New(env, storage))
	services = append(services, mockmanagedkafka.New(env, storage))
	services = append(services, mocknetworkmanagement.New(env, storage))
	services = append(services, mockclouddeploy.New(env, storage))
	services = append(services, mocksecretmanager.New(env, storage))
	services = append(services, mockspanner.New(env, storage))
	services = append(services, mockprivateca.New(env, storage))
	services = append(services, mockmonitoring.New(env, storage))
	services = append(services, mockpubsublite.New(env, storage))
	services = append(services, mocknetworkconnectivity.New(env, storage))
	services = append(services, mocknetworkservices.New(env, storage))
	services = append(services, mocknotebooks.New(env, storage))
	services = append(services, mockprivilegedaccessmanager.New(env, storage))
	services = append(services, mockpubsub.New(env, storage))
	services = append(services, mockredis.New(env, storage))
	services = append(services, mocksecuresourcemanager.New(env, storage))
	services = append(services, mockservicenetworking.New(env, storage))
	services = append(services, mockserviceusage.New(env, storage))
	services = append(services, mocksql.New(env, storage))
	services = append(services, mockcloudfunctions.New(env, storage))
	services = append(services, mockedgenetwork.New(env, storage))
	services = append(services, mockartifactregistry.New(env, storage))
	services = append(services, mockgkehub.New(env, storage))
	services = append(services, mockalloydb.New(env, storage))
	services = append(services, mockcloudids.New(env, storage))
	services = append(services, mockcloudbuild.New(env, storage))
	services = append(services, mockcontaineranalysis.New(env, storage))
	services = append(services, mockdataform.New(env, storage))
	services = append(services, mockbigqueryconnection.New(env, storage))
	services = append(services, mockservicedirectory.New(env, storage))
	services = append(services, mockworkstations.New(env, storage))
	services = append(services, mockbigquerydatatransfer.New(env, storage))
	services = append(services, mockbigqueryanalyticshub.New(env, storage))
	services = append(services, mockvpcaccess.New(env, storage))
	services = append(services, mockapigee.New(env, storage))
	services = append(services, mockbigqueryreservation.New(env, storage))
	services = append(services, mockworkflows.New(env, storage))
	services = append(services, mockcomposer.New(env, storage))
	services = append(services, mockdocumentai.New(env, storage))
	services = append(services, mockapphub.New(env, storage))
	services = append(services, mockcloudquota.New(env, storage))
	services = append(services, mockdatacatalog.New(env, storage))
	services = append(services, mockdatastream.New(env, storage))
	services = append(services, mockessentialcontacts.New(env, storage))
	services = append(services, mockeventarc.New(env, storage))
	services = append(services, mockcloudtasks.New(env, storage))
	services = append(services, mockbackupdr.New(env, storage))
	services = append(services, mockbatch.New(env, storage))
	services = append(services, mockapigateway.New(env, storage))
<<<<<<< HEAD
	services = append(services, mockbigquerybiglake.New(env, storage))
=======
	services = append(services, mocknetapp.New(env, storage))
	services = append(services, mockdataplex.New(env, storage))
	services = append(services, mockclouddms.New(env, storage))
	services = append(services, mockvmwareengine.New(env, storage))
	services = append(services, mockkms.New(env, storage))
	services = append(services, mockrecaptchaenterprise.New(env, storage))
>>>>>>> d70d77e3

	for _, service := range services {
		service.Register(server)
	}

	mockRoundTripper.server = server

	listener, err := net.Listen("tcp", "localhost:0")
	if err != nil {
		return nil, fmt.Errorf("net.Listen failed: %w", err)
	}
	mockRoundTripper.grpcListener = listener

	endpoint := listener.Addr().String()

	var opts []grpc.DialOption
	opts = append(opts, grpc.WithTransportCredentials(insecure.NewCredentials()))
	conn, err := grpc.DialContext(ctx, endpoint, opts...)
	if err != nil {
		return nil, fmt.Errorf("error dialing grpc endpoint %q: %v", endpoint, err)
	}
	mockRoundTripper.grpcConnection = conn

	for _, service := range services {
		mux, err := service.NewHTTPMux(ctx, conn)
		if err != nil {
			return nil, fmt.Errorf("error building mux: %v", err)
		}
		var hostRegexes []*regexp.Regexp
		for _, host := range service.ExpectedHosts() {
			hostRegexes = append(hostRegexes, toHostRegex(host))
		}
		mockRoundTripper.services = append(mockRoundTripper.services, registeredService{
			impl:        service,
			hostRegexes: hostRegexes,
			handler:     mux,
		})
	}

	mockRoundTripper.iamPolicies = newMockIAMPolicies()

	return mockRoundTripper, nil
}

func NewMockRoundTripperForTest(t *testing.T, k8sClient client.Client, storage storage.Storage) Interface {
	ctx := context.Background()

	ctx, cancel := context.WithCancel(ctx)
	t.Cleanup(cancel)

	mockRoundTripper, err := NewMockRoundTripper(ctx, k8sClient, storage)
	if err != nil {
		t.Fatalf("building mockgcp: %v", err)
	}

	go func() {
		if err := mockRoundTripper.Run(ctx); err != nil {
			t.Errorf("error from grpc server: %v", err)
		}
	}()

	return mockRoundTripper
}

func (m *mockRoundTripper) ConfigureVisitor(requestURL string, visitor mockgcpregistry.NormalizingVisitor) {
	m.registeredServices.ConfigureVisitor(requestURL, visitor)
}

func (m *mockRoundTripper) Previsit(event mockgcpregistry.Event, visitor mockgcpregistry.NormalizingVisitor) {
	m.registeredServices.Previsit(event, visitor)
}

func (m *mockRoundTripper) Run(ctx context.Context) error {
	go func() {
		<-ctx.Done()
		m.server.Stop()
	}()
	return m.server.Serve(m.grpcListener)
}

func (m *mockRoundTripper) RunTestCommand(ctx context.Context, serviceName string, command string) error {
	for _, service := range m.services {
		if _, match := service.MatchesHost(serviceName); !match {
			continue
		}

		supportsTestCommands, ok := service.impl.(SupportsTestCommands)
		if !ok {
			return fmt.Errorf("service %T does not support test commands", service)
		}
		return supportsTestCommands.RunTestCommand(ctx, serviceName, command)
	}
	return fmt.Errorf("service %q not known", serviceName)
}

func (m *mockRoundTripper) NewGRPCConnection(ctx context.Context) *grpc.ClientConn {
	endpoint := m.grpcListener.Addr().String()

	var opts []grpc.DialOption
	opts = append(opts, grpc.WithTransportCredentials(insecure.NewCredentials()))
	conn, err := grpc.DialContext(ctx, endpoint, opts...)
	if err != nil {
		klog.Fatalf("error dialing grpc endpoint %q: %v", endpoint, err)
	}
	return conn
}

func toHostRegex(host string) *regexp.Regexp {
	r := regexp.MustCompile(`{[^}]+}`)

	tokens := strings.Split(host, ".")
	for i, token := range tokens {
		token = r.ReplaceAllStringFunc(token, func(match string) string {
			return "[^.]*"
		})
		tokens[i] = token
	}
	return regexp.MustCompile("^" + strings.Join(tokens, `\.`) + "$")
}

func (m *mockRoundTripper) prefilterRequest(req *http.Request) error {
	if req.Body != nil {
		var requestBody bytes.Buffer
		if _, err := io.Copy(&requestBody, req.Body); err != nil {
			return fmt.Errorf("error reading request body: %w", err)
		}

		if requestBody.Len() != 0 {
			o := make(map[string]any)
			if err := json.Unmarshal(requestBody.Bytes(), &o); err != nil {
				return fmt.Errorf("parsing json: %w", err)
			}

			if err := m.modifyUpdateMask(o); err != nil {
				return err
			}

			if err := pruneNilArrays(o); err != nil {
				return err
			}

			b, err := json.Marshal(o)
			if err != nil {
				return fmt.Errorf("building json: %w", err)
			}

			req.Body = io.NopCloser(bytes.NewBuffer(b))
		}
	} else {
		// When sending a delete request for a ComputeFirewallPolicyRule resource,
		// The request URL looks like POST https://compute.googleapis.com/compute/v1/locations/global/firewallPolicies/${firewallPolicyID}/removeRule.
		// It's uncommon to use POST requests for delete operations, and a nil request body for POST method is unexpected,
		// I got the "missing form body" error. Ref: https://go.dev/src/net/http/request.go?s=41070:41129 line 1340
		// So instead of sending a nil request body, send an empty request body to ensure successful processing of the remove rule request.
		body := &bytes.Buffer{}
		req.Body = io.NopCloser(body)
	}
	return nil
}

// modifyUpdateMask fixes up the updateMask parameter, which is a proto FieldMask.
// Technically, when transported over JSON it should be passed as json fields (displayName),
// and when transported over proto is should be passed as proto fields (display_name).
// However, because GCP APIs seem to accept display_name or displayName over JSON.
// If we don't map display_name => displayName, the proto validation will reject it.
// e.g. https://github.com/grpc-ecosystem/grpc-gateway/issues/2239
func (m *mockRoundTripper) modifyUpdateMask(o map[string]any) error {
	for k, v := range o {
		switch k {
		case "updateMask":
			vString := v.(string)
			tokens := strings.Split(vString, ",")
			for i, token := range tokens {
				switch token {
				case "display_name":
					tokens[i] = "displayName"
				case "content_type":
					tokens[i] = "contentType"
				}
			}
			o[k] = strings.Join(tokens, ",")
		}
	}

	return nil
}

// pruneNilArrays replaces [nil] => []
// For some reason terraform sends [nil], which is not really valid
func pruneNilArrays(o map[string]any) error {
	for k, v := range o {
		if v == nil {
			continue
		}
		switch v := v.(type) {
		case map[string]any:
			if err := pruneNilArrays(v); err != nil {
				return err
			}
		case []any:
			if len(v) == 1 && v[0] == nil {
				o[k] = []any{}
			}
		case string, int64, bool, float64:
			// ignore
		default:
			return fmt.Errorf("unhandled type %T", v)
		}
	}

	return nil
}

// roundTripIAMPolicy serves the IAM policy verbs (e.g. :getIamPolicy)
// These are implemented on most resources, and rather than mock them
// per-resource, we implement them once here.
func (m *mockRoundTripper) roundTripIAMPolicy(req *http.Request) (*http.Response, error) {
	requestPath := req.URL.Path

	lastColon := strings.LastIndex(requestPath, ":")
	verb := requestPath[lastColon+1:]

	requestPath = strings.TrimSuffix(requestPath, ":"+verb)

	switch verb {
	case "getIamPolicy":
		if req.Method == "GET" || req.Method == "POST" {
			resourcePath := req.URL.Host + requestPath
			return m.iamPolicies.serveGetIAMPolicy(resourcePath)
		} else {
			response := &http.Response{
				StatusCode: http.StatusMethodNotAllowed,
				Status:     "method not supported",
				Body:       io.NopCloser(strings.NewReader("{}")),
			}
			return response, nil
		}

	case "setIamPolicy":
		if req.Method == "POST" {
			resourcePath := req.URL.Host + requestPath
			return m.iamPolicies.serveSetIAMPolicy(resourcePath, req)
		} else {
			response := &http.Response{
				StatusCode: http.StatusMethodNotAllowed,
				Status:     "method not supported",
				Body:       io.NopCloser(strings.NewReader("{}")),
			}
			return response, nil
		}

	default:
		return &http.Response{
			StatusCode: http.StatusNotFound,
			Status:     "not found",
			Body:       io.NopCloser(strings.NewReader("{}")),
		}, nil
	}
}

func (m *mockRoundTripper) RoundTrip(req *http.Request) (*http.Response, error) {
	klog.Infof("mockgcp request: %v %v", req.Method, req.URL)

	requestPath := req.URL.Path
	if strings.HasSuffix(requestPath, ":getIamPolicy") || strings.HasSuffix(requestPath, ":setIamPolicy") {
		return m.roundTripIAMPolicy(req)
	}

	var mux http.Handler
	for _, service := range m.services {
		m, found := service.MatchesHost(req.Host)
		if found {
			mux = m
			break
		}
	}
	if mux != nil {
		if err := m.prefilterRequest(req); err != nil {
			return nil, err
		}

		var body bytes.Buffer
		w := &bufferedResponseWriter{body: &body, header: make(http.Header)}
		mux.ServeHTTP(w, req)
		response := &http.Response{}
		response.Body = io.NopCloser(&body)
		response.Header = w.header
		if w.statusCode == 0 {
			w.statusCode = 200
		}
		klog.Infof("mockgcp response: %v %v => %d", req.Method, req.URL, w.statusCode)
		response.Status = fmt.Sprintf("%d %s", w.statusCode, http.StatusText(w.statusCode))
		response.StatusCode = w.statusCode
		return response, nil
	}

	request := fmt.Sprintf("%s %s", req.Method, req.URL)
	body := make(map[string]interface{})

	response := &http.Response{
		StatusCode: 403,
		Status:     "mockRoundTripper injecting fake response for unknown service " + req.Host,
	}

	if request == "GET https://openidconnect.googleapis.com/v1/userinfo?alt=json" {
		body["email"] = "test@example.com"
		response.StatusCode = 200
	} else {
		klog.Errorf("host name %q not known.  "+
			"Please verify the ExpectedHost in service.go and retry.", req.Host)
	}

	if len(body) != 0 {
		j, err := json.Marshal(body)
		if err != nil {
			panic("json.Marshal failed")
		}

		log.Printf("response: %d %s", response.StatusCode, string(j))

		response.Body = io.NopCloser(bytes.NewReader(j))
	} else {
		log.Printf("response: %d %s", response.StatusCode, "-")
	}

	return response, nil
}

// bufferedResponseWriter implements http.ResponseWriter and stores the response.
type bufferedResponseWriter struct {
	statusCode int
	body       io.Writer
	header     http.Header
}

var _ http.ResponseWriter = &bufferedResponseWriter{}

// Header implements http.ResponseWriter
func (w *bufferedResponseWriter) Header() http.Header {
	return w.header
}

// Write implements http.ResponseWriter
func (w *bufferedResponseWriter) Write(b []byte) (int, error) {
	if w.statusCode == 0 {
		w.statusCode = 200
	}
	return w.body.Write(b)
}

// WriteHeader implements http.ResponseWriter
func (w *bufferedResponseWriter) WriteHeader(statusCode int) {
	w.statusCode = statusCode
}<|MERGE_RESOLUTION|>--- conflicted
+++ resolved
@@ -263,16 +263,13 @@
 	services = append(services, mockbackupdr.New(env, storage))
 	services = append(services, mockbatch.New(env, storage))
 	services = append(services, mockapigateway.New(env, storage))
-<<<<<<< HEAD
 	services = append(services, mockbigquerybiglake.New(env, storage))
-=======
 	services = append(services, mocknetapp.New(env, storage))
 	services = append(services, mockdataplex.New(env, storage))
 	services = append(services, mockclouddms.New(env, storage))
 	services = append(services, mockvmwareengine.New(env, storage))
 	services = append(services, mockkms.New(env, storage))
 	services = append(services, mockrecaptchaenterprise.New(env, storage))
->>>>>>> d70d77e3
 
 	for _, service := range services {
 		service.Register(server)
